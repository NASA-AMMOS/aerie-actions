--- conflicted
+++ resolved
@@ -1,8 +1,6 @@
 {
   "name": "aerie-actions",
-<<<<<<< HEAD
   "version": "0.1.1",
-=======
   "description": "Library of JS helpers used by Aerie Actions",
   "license": "MIT",
   "homepage": "https://nasa-ammos.github.io/aerie-docs/sequencing/actions/",
@@ -12,8 +10,6 @@
     "Cody Hansen <cody.m.hansen@jpl.nasa.gov>",
     "Aaron Plave <aaron.plave@jpl.nasa.gov>"
   ],
-  "version": "0.1.0",
->>>>>>> f170f306
   "main": "dist/index.js",
   "types": "dist/index.d.ts",
   "scripts": {
